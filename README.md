--- conflicted
+++ resolved
@@ -61,23 +61,6 @@
 brew bundle install --file=etc/taskcluster/macos/Brewfile-build
 pip install virtualenv
 ```
-<<<<<<< HEAD
-##### On macOS >= 10.11 (El Capitan), you also have to install OpenSSL
-
-``` sh
-brew install openssl
-
-export OPENSSL_INCLUDE_DIR="$(brew --prefix openssl)/include"
-export OPENSSL_LIB_DIR="$(brew --prefix openssl)/lib"
-
-./mach build ...
-```
-
-##### Note: Please make sure the required `PKG_CONFIG_PATH` environment variable is set the same as the one provided from `brew info libffi` ([Check this comment for more details](https://github.com/servo/servo/issues/23015#issuecomment-475050175)).
-
-If you've already partially compiled servo but forgot to do this step, run `./mach clean`, set the shell variables, and recompile.
-=======
->>>>>>> 0c4205eb
 
 #### On Debian-based Linuxes
 
@@ -93,12 +76,8 @@
     libssl-dev libbz2-dev liblzma-dev libosmesa6-dev libxmu6 libxmu-dev \
     libglu1-mesa-dev libgles2-mesa-dev libegl1-mesa-dev libdbus-1-dev \
     libharfbuzz-dev ccache clang libunwind-dev \
-<<<<<<< HEAD
-    libgstreamer1.0-dev libgstreamer-plugins-base1.0-dev libgstreamer-plugins-bad1.0-dev autoconf2.13
-sudo pip install virtualenv
-=======
     libgstreamer1.0-dev libgstreamer-plugins-base1.0-dev libgstreamer-plugins-bad1.0-dev autoconf2.13 llvm-dev
->>>>>>> 0c4205eb
+sudo pip install virtualenv
 ```
 
 Additionally, you'll need a local copy of GStreamer with a version later than 12.0. You can place it in `support/linux/gstreamer/gst`, or run `./mach bootstrap-gstreamer` to set it up.
@@ -197,12 +176,8 @@
 
 ``` sh
 sudo pacman -S --needed base-devel git python2 python2-virtualenv python2-pip mesa cmake bzip2 libxmu glu \
-<<<<<<< HEAD
-    pkg-config ttf-fira-sans harfbuzz ccache clang autoconf2.13 gstreamer gstreamer-vaapi
-sudo pip install virtualenv
-=======
     pkg-config ttf-fira-sans harfbuzz ccache llvm clang autoconf2.13 gstreamer gstreamer-vaapi
->>>>>>> 0c4205eb
+sudo pip install virtualenv
 ```
 #### On Gentoo Linux
 
